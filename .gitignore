*.mbp
**__pycache
build
config.yaml
<<<<<<< HEAD
venv
=======
**__pycache**
>>>>>>> 0a1abbc6
<|MERGE_RESOLUTION|>--- conflicted
+++ resolved
@@ -1,9 +1,5 @@
 *.mbp
-**__pycache
 build
+venv
 config.yaml
-<<<<<<< HEAD
-venv
-=======
-**__pycache**
->>>>>>> 0a1abbc6
+**__pycache**