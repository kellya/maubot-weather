--- conflicted
+++ resolved
@@ -17,15 +17,10 @@
 # Show a link to the wttr.in page
 show_link: false
 
-<<<<<<< HEAD
 # Display the image of the forecast
-show_image: false
-=======
-# display the image of the forecast
 show_image: false
 
 # show the + sign in positive temperatures
 show_plus_sign: false
 
-weather_provider: test
->>>>>>> 0a1abbc6
+weather_provider: test